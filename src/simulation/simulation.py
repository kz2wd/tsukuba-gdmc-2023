import math
import random
from cgitb import lookup
from collections import Counter
from copy import copy
from copy import deepcopy
from dataclasses import dataclass
from dataclasses import field
from textwrap import wrap

from colorama import Fore
from gdpc import interface
from gdpc import lookup
from gdpc import toolbox

from src import env
from src.blocks.block import Block
from src.plots.plot import Plot
from src.simulation.buildings.building import Building
from src.simulation.buildings.building_type import BuildingType
from src.simulation.city import City
from src.simulation.decisions.decision_maker import DecisionMaker
from src.utils.criteria import Criteria

_descriptions: dict[str, list] = env.get_content('descriptions.yaml')


def get_data(event: str) -> dict:
    """"""
    choice: dict = random.choice(_descriptions[event.lower()])
    _descriptions[event.lower()].remove(choice)

    if len(_descriptions[event.lower()]) == 0:
        del _descriptions[event.lower()]

    return choice


@dataclass(frozen=True)
class Event:
    """"""
    name: str
    is_dangerous: bool = field(default=False)
    kills: tuple[int, int] = field(default_factory=lambda: (0, 0))

    def resolve(self, city: City, year: int) -> str:
        """"""
        if self.is_dangerous and year >= 10:

            # special effect depending on event
            if self.name == 'Wolf attack':
                dog_names = ["MAX", "KOBE", "OSCAR", "COOPER", "OAKLEY", "MAC", "CHARLIE", "REX ", "RUDY", "TEDDY ",
                             "BAILEY", "CHIP", "BEAR ", "CASH ", "WALTER", "MILO ", "JASPER", "BLAZE", "BENTLEY", "BO",
                             "OZZY", "Bella", "Luna", "Lucy", "Daisy", "Zoe", "Lily", "Lola", "Bailey", "Stella",
                             "Molly", "Coco", "Maggie", "Penny"]
<<<<<<< HEAD
=======

>>>>>>> db23078d
                x, y, z = random.choice(city.buildings).get_entrance()
                y += 1
                for i in range(random.randint(5, 20)):
                    interface.runCommand(
                        f'summon minecraft:wolf {x} {y} {z} {{CustomName:"\\"{random.choice(dog_names).capitalize()}\\""}}')

            mod = 0
            for building in city.buildings:
                if building.name == 'Watch Tower':
                    print('The tower is protecting us')
                    mod = -2
                    break

            kills = max(1, min(random.randint(*self.kills), max(len(city.inhabitants) - 2 + mod, 2)))
            print(
                f'=> The {Fore.RED}{self.name.lower()}{Fore.WHITE} killed {Fore.RED}[{kills}]{Fore.WHITE} villagers this year')

            for v in random.sample(city.inhabitants, kills):
                city.villager_die(v, year, self.name.lower())

            data = get_data(self.name)
            description = data.pop('description').format(
                victims=kills, **{key: random.choice(value) for key, value in data.items()})

            if self.name == 'Pillager attack':

                if 'tower' in description:
<<<<<<< HEAD
                    building = deepcopy(env.BUILDINGS['Watch Tower'])
                    rotation = random.choice([0, 90, 180, 270])
                    plot = city.plot.get_subplot(building, rotation, city_buildings=city.buildings)
                    if plot:
                        city.add_building(building, plot, rotation)
                        x, y, z = building.get_entrance()
                        y += 10
                        for i in range(random.randint(3, 10)):
                            interface.runCommand(f'summon minecraft:iron_golem {x} {y} {z}')
                    else:
=======

                    towers_built = 0
                    for _ in range(random.randint(2, 5)):
                        building = deepcopy(env.BUILDINGS['Watch Tower'])
                        rotation = random.choice([0, 90, 180, 270])
                        plot = city.plot.get_subplot(building, rotation, city_buildings=city.buildings)
                        if plot:
                            city.add_building(building, plot, rotation)
                            x, y, z = building.get_entrance()
                            y += 10
                            for i in range(random.randint(3, 10)):
                                interface.runCommand(f'summon minecraft:iron_golem {x} {y} {z}')

                        towers_built += 1

                    if towers_built == 0:
>>>>>>> db23078d
                        description += "Unfortunately, we did not find a place to build it."

            if self.name == 'Fire':
                building = random.choice(city.buildings)
                building.set_on_fire(random.randint(65, 80))
                # TODO add to building history

            if self.name.lower() not in _descriptions:
                events.remove(self)

            return f'Year {year}\n{description}'

        else:
            print(
                f'=> This year we celebrate {Fore.CYAN}{self.name.lower()}{Fore.WHITE}')

            if self.name == 'Wedding':
                city.wedding()

            return f'Year {year}\nen event'


events = [Event('Wedding'), Event('Wandering trader'), Event('Town Celebration'),
          Event('Fire', is_dangerous=True, kills=(1, 2)),
          Event('Pillager attack', is_dangerous=True, kills=(2, 4)),
          Event('Wolf attack', is_dangerous=True, kills=(4, 4))]


class Simulation:
    """"""

    def __init__(self, plot: Plot, decision_maker: DecisionMaker, years: int, friendliness: float = 1,
                 field_productivity: float = 1, humidity: float = 1):
        """"""
        self.decision_maker = decision_maker
        self.humidity = humidity
        self.field_productivity = field_productivity
        self.friendliness = friendliness
        self.plot = plot
        self.years = years

        self.city: City = None
        self.events = []
        self.actions = []
        self.history: list[str] = []

    def start(self):
        year = 1

        # If you have multiple cities, just give a subplot here
        self.city = City(self.plot, year)
        self.decision_maker.city = self.city

        print(f'{Fore.YELLOW}***{Fore.WHITE} Starting simulation {Fore.YELLOW}***{Fore.WHITE}')

        town_hall = env.BUILDINGS['Town Hall']
        rotation = self.decision_maker.get_rotation()
        if env.DEBUG:
            print(f'rotation {rotation}')
        plot = self.city.plot.get_subplot(town_hall, rotation, max_score=100_000)

        if plot is None:
            town_hall = env.BUILDINGS['Small Town Hall']
            plot = self.city.plot.get_subplot(town_hall, rotation)

        self.city.add_building(town_hall, plot, rotation)
        self.city.update(0)
        self.city.display()

        while year < self.years:
            print(f'\n\n\n=> Start of year {Fore.RED}[{year}]{Fore.WHITE}')

            buildings = self.get_constructible_buildings()

            if buildings:
                rotation = self.decision_maker.get_rotation()
                choice, plot = self.decision_maker.choose_building(buildings, rotation)

                if choice is not None and plot is not None:
                    self.city.add_building(choice, plot, rotation)

            # Get event

            if random.randint(1, 4) == 4:
                event = random.choice(events)
                self.history.append(event.resolve(self.city, year))
            else:
                print('=> No event this year')

            # Update city
            self.city.update(year)

            # self.city.make_buildings_grow_old()

            # self.city.repair_buildings()

            # End of turn
            self.city.display()
            year += 1

        self.city.end_simulation()

        for building in random.sample(self.city.buildings, k=math.ceil(0.3 * len(self.city.buildings))):
            building.grow_old(random.randint(65, 80))

        decoration_buildings = [building for building in env.BUILDINGS.values()
                                if building.properties.building_type is BuildingType.DECORATION]

        print('\nAdding decorations:')
        for decoration in random.choices(decoration_buildings, k=len(self.city.buildings) * 2):
            rotation = self.decision_maker.get_rotation()
            plot = self.city.plot.get_subplot(decoration, rotation)

            if plot is not None:
                if plot.water_mode:
                    continue
                else:
                    self.city.add_building(decoration, plot, rotation)

        coords = set([coord.as_2D() for coord in self.plot.surface()]) - self.plot.occupied_coordinates
        surface = self.plot.get_blocks(Criteria.WORLD_SURFACE)

        chosen_coords = random.sample(coords, k=math.ceil(0.30 * len(coords)))

        for coord, flower in zip(chosen_coords, random.choices(lookup.SHORTFLOWERS + ('minecraft:lantern',), k=len(chosen_coords))):
            if (real_block := surface.find(coord)).is_one_of('grass_block'):
                interface.placeBlock(*real_block.coordinates.shift(y=1), flower)

        print(
            f'\n{Fore.YELLOW}***{Fore.WHITE} Simulation ended at year {Fore.RED}{year}/{self.years}{Fore.WHITE} {Fore.YELLOW}***{Fore.WHITE}')

        interface.sendBlocks()
        interface.setBuffering(False)

        # History of buildings
        for building in self.city.buildings[1:]:
            colors = ('§6', '§7', '§9', '§a', '§b', '§c', '§d')
            color = random.choice(colors)

            general_data = f'{color}{building.name}§0\n{"=" * 18}\n'
            general_data += f'Workers: {color}{len(building.workers)}/{building.properties.workers}§0\n'
            general_data += f'Beds: {color}{len(building.inhabitants)}/{building.properties.number_of_beds}§0\n'
            general_data += f'Food: {color}+{building.properties.food_production}§0'
            book_data = toolbox.writeBook(f'{general_data}\n\n' + '\n\n'.join(building.history),
                                          title=f'Year {year}\'s report',
                                          author='Settlement Construction Community (SCC)')
            lectern_list = building.blocks.filter('lectern')

            interface.sendBlocks()

            if len(lectern_list):
                lectern: Block = lectern_list[0]
                interface.placeBlock(*lectern.coordinates, 'air')
                toolbox.placeLectern(*lectern.coordinates, book_data, facing=lectern.properties['facing'])

        # make a book
        book_data = toolbox.writeBook('\n\n'.join(self.history), title='City history', author='The Mayor')
        lectern_list = self.city.buildings[0].blocks.filter('lectern')
        if len(lectern_list):
            lectern: Block = lectern_list[0]
            toolbox.placeLectern(*lectern.coordinates, book_data, facing=lectern.properties['facing'])

        interface.setBuffering(True)
        interface.sendBlocks()

    def get_constructible_buildings(self) -> list[Building]:
        """Return the available buildings for the year"""
        counter = Counter([building.name for building in self.city.buildings])

        actions = [deepcopy(building) for building in env.BUILDINGS.values()
                   if building.properties.cost <= self.city.production_points
                   and building.properties.building_type is not BuildingType.DECORATION
                   and counter[building.name] < building.max_number]

        formatted = f"\n{' ' * 22}".join(wrap(", ".join(str(action) for action in actions), width=80))
        print(f'Available buildings: [{formatted}]')

        return actions<|MERGE_RESOLUTION|>--- conflicted
+++ resolved
@@ -53,10 +53,6 @@
                              "BAILEY", "CHIP", "BEAR ", "CASH ", "WALTER", "MILO ", "JASPER", "BLAZE", "BENTLEY", "BO",
                              "OZZY", "Bella", "Luna", "Lucy", "Daisy", "Zoe", "Lily", "Lola", "Bailey", "Stella",
                              "Molly", "Coco", "Maggie", "Penny"]
-<<<<<<< HEAD
-=======
-
->>>>>>> db23078d
                 x, y, z = random.choice(city.buildings).get_entrance()
                 y += 1
                 for i in range(random.randint(5, 20)):
@@ -84,18 +80,6 @@
             if self.name == 'Pillager attack':
 
                 if 'tower' in description:
-<<<<<<< HEAD
-                    building = deepcopy(env.BUILDINGS['Watch Tower'])
-                    rotation = random.choice([0, 90, 180, 270])
-                    plot = city.plot.get_subplot(building, rotation, city_buildings=city.buildings)
-                    if plot:
-                        city.add_building(building, plot, rotation)
-                        x, y, z = building.get_entrance()
-                        y += 10
-                        for i in range(random.randint(3, 10)):
-                            interface.runCommand(f'summon minecraft:iron_golem {x} {y} {z}')
-                    else:
-=======
 
                     towers_built = 0
                     for _ in range(random.randint(2, 5)):
@@ -112,7 +96,6 @@
                         towers_built += 1
 
                     if towers_built == 0:
->>>>>>> db23078d
                         description += "Unfortunately, we did not find a place to build it."
 
             if self.name == 'Fire':
