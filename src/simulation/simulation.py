--- conflicted
+++ resolved
@@ -12,123 +12,13 @@
 from src import env
 from src.blocks.block import Block
 from src.plots.plot import Plot
-<<<<<<< HEAD
 from src.simulation.settlement import Settlement
-=======
-from src.simulation.buildings.building import Building
-from src.simulation.buildings.building_type import BuildingType
-from src.simulation.city import City
-from src.simulation.decisions.decision_maker import DecisionMaker
-from src.utils.book_maker import BookMaker
-from src.utils.criteria import Criteria
-
-_descriptions: dict[str, list] = env.get_content('descriptions.yaml')
-
-
-def get_data(event: str) -> dict:
-    """"""
-    choice: dict = random.choice(_descriptions[event.lower()])
-    _descriptions[event.lower()].remove(choice)
-
-    if len(_descriptions[event.lower()]) == 0:
-        del _descriptions[event.lower()]
-
-    return choice
-
-
-@dataclass(frozen=True)
-class Event:
-    """"""
-    name: str
-    is_dangerous: bool = field(default=False)
-    kills: tuple[int, int] = field(default_factory=lambda: (0, 0))
-
-    def resolve(self, city: City, year: int) -> str:
-        """"""
-        if self.is_dangerous and year >= 10:
-
-            # special effect depending on event
-            if self.name == 'Wolf attack':
-                dog_names = ["MAX", "KOBE", "OSCAR", "COOPER", "OAKLEY", "MAC", "CHARLIE", "REX ", "RUDY", "TEDDY ",
-                             "BAILEY", "CHIP", "BEAR ", "CASH ", "WALTER", "MILO ", "JASPER", "BLAZE", "BENTLEY", "BO",
-                             "OZZY", "Bella", "Luna", "Lucy", "Daisy", "Zoe", "Lily", "Lola", "Bailey", "Stella",
-                             "Molly", "Coco", "Maggie", "Penny"]
-                building = random.choice(city.buildings)
-                x, y, z = building.get_entrance()
-                y += 1
-                for i in range(random.randint(5, 20)):
-                    interface.runCommand(
-                        f'summon minecraft:wolf {x} {y} {z} {{CustomName:"\\"{random.choice(dog_names).capitalize()}\\""}}')
-
-                building.update_name_adjective('wolves')
-
-            mod = 0
-            for building in city.buildings:
-                if building.name == 'Watch Tower':
-                    print('The tower is protecting us')
-                    mod = -2
-                    break
-
-            kills = max(1, min(random.randint(*self.kills), max(len(city.inhabitants) - 2 + mod, 2)))
-            print(
-                f'=> The {Fore.RED}{self.name.lower()}{Fore.WHITE} killed {Fore.RED}[{kills}]{Fore.WHITE} villagers this year')
-
-            for v in random.sample(city.inhabitants, kills):
-                city.villager_die(v, year, self.name.lower())
-
-            data = get_data(self.name)
-            description = ''
-            if self.name != 'Fire':
-                description = data.pop('description').format(
-                    victims=kills, **{key: random.choice(value) for key, value in data.items()})
-
-            if self.name == 'Pillager attack':
-
-                if 'tower' in description:
-
-                    towers_built = 0
-                    for _ in range(random.randint(2, 5)):
-                        building = deepcopy(env.BUILDINGS['Watch Tower'])
-                        rotation = random.choice([0, 90, 180, 270])
-                        plot = city.plot.get_subplot(building, rotation, city_buildings=city.buildings)
-                        if plot:
-                            city.add_building(building, plot, rotation)
-                            x, y, z = building.get_entrance()
-                            y += 10
-                            for i in range(random.randint(3, 10)):
-                                interface.runCommand(f'summon minecraft:iron_golem {x} {y} {z}')
->>>>>>> beed9ad1
 
 from src.simulation.events.event import get_event
 
 
-<<<<<<< HEAD
 class Simulation:
     """Simulates the generation of a human settlement"""
-=======
-            if self.name == 'Fire':
-                building = random.choice(city.buildings)
-                building.set_on_fire(random.randint(65, 80))
-                description = data.pop('description').format(
-                    victims=kills, building=building, **{key: random.choice(value) for key, value in data.items()})
-                building.history.append(
-                    f'This building took fire during year {year}, taking the lives of {kills} people.')
-                building.update_name_adjective('burnt')
-
-            if self.name.lower() not in _descriptions:
-                events.remove(self)
-
-            return f'Year {year}\n{description}'
-
-        else:
-            print(
-                f'=> This year we celebrate {Fore.CYAN}{self.name.lower()}{Fore.WHITE}')
-
-            if self.name == 'Wedding':
-                city.wedding()
-
-            return f'Year {year}\nen event'
->>>>>>> beed9ad1
 
     def __init__(self, plot: Plot, simulation_end: int, building_selection: DecisionMaking | None = None):
         """Creates a new simulation on the given [plot]. The simulation will end at year
@@ -138,8 +28,14 @@
         self.current_year = 0
         self.simulation_end = simulation_end
 
+        # If you have multiple cities, just give a subplot here
+        x, y, z = plot.start
+
+        # Clamp the city size to 150 by 150
+        plot = Plot(x, y, z, plot.size.min(150))
+
         # TODO add logic for big plots
-        self.settlements = [Settlement(self.__plot)]
+        self.settlements = [Settlement(plot)]
 
         # Use default logic if no one was given to the simulation
         self.choose_building = building_selection if building_selection else choose_building
@@ -147,21 +43,9 @@
         # TODO maybe a History class
         self.history: list[str] = []
 
-<<<<<<< HEAD
     def start(self) -> None:
         """Start the simulation and generate the (possibly many) settlement(s). The
         simulation will stop if it reaches the year of the simulation end"""
-=======
-    def start(self):
-        year = 1
-
-        # If you have multiple cities, just give a subplot here
-        x, y, z = self.plot.start
-        # Clamp the city size to 150 by 150
-        self.city = City(Plot(x, y, z, self.plot.size.min(150)), year)
-        self.decision_maker.city = self.city
-
->>>>>>> beed9ad1
         print(f'{Fore.YELLOW}***{Fore.WHITE} Starting simulation {Fore.YELLOW}***{Fore.WHITE}')
 
         town_hall = Building.deserialize('Town Hall', env.BUILDINGS['Town Hall'])
@@ -205,38 +89,9 @@
 
         # chosen_coords = random.sample(coords, k=math.ceil(0.30 * len(coords)))
 
-<<<<<<< HEAD
         # for coord, flower in zip(chosen_coords, random.choices(lookup.SHORTFLOWERS + ('minecraft:lantern',), k=len(chosen_coords))):
         #     if (real_block := surface.find(coord)).is_one_of('grass_block'):
         #         interface.placeBlock(*real_block.coordinates.shift(y=1), flower)
-=======
-        for building in random.sample(self.city.buildings, k=math.ceil(0.3 * len(self.city.buildings))):
-            building.grow_old(random.randint(65, 80))
-
-        decoration_buildings = [building for building in env.BUILDINGS.values()
-                                if building.properties.building_type is BuildingType.DECORATION]
-
-        print('\nAdding decorations:')
-        for decoration in random.choices(decoration_buildings, k=len(self.city.buildings) * 2):
-            rotation = self.decision_maker.get_rotation()
-            plot = self.city.plot.get_subplot(decoration, rotation)
-
-            if plot is not None:
-                if plot.water_mode:
-                    continue
-                else:
-                    self.city.add_building(decoration, plot, rotation)
-
-        coords = set([coord.as_2D() for coord in self.plot.surface()]) - self.city.plot.occupied_coordinates
-        surface = self.plot.get_blocks(Criteria.WORLD_SURFACE)
-
-        chosen_coords = random.sample(coords, k=math.ceil(0.30 * len(coords)))
-
-        for coord, flower in zip(chosen_coords,
-                                 random.choices(lookup.SHORTFLOWERS + ('minecraft:lantern',), k=len(chosen_coords))):
-            if (real_block := surface.find(coord)).is_one_of('grass_block'):
-                interface.placeBlock(*real_block.coordinates.shift(y=1), flower)
->>>>>>> beed9ad1
 
         print(
             f'\n{Fore.YELLOW}***{Fore.WHITE} Simulation ended at year {Fore.RED}{self.current_year}/{self.simulation_end}{Fore.WHITE} {Fore.YELLOW}***{Fore.WHITE}')
@@ -244,20 +99,22 @@
         interface.sendBlocks()
         interface.setBuffering(False)
 
-<<<<<<< HEAD
         # # History of buildings
         # for building in self.settlements.buildings[1:]:
         #     colors = ('§6', '§7', '§9', '§a', '§b', '§c', '§d')
         #     color = random.choice(colors)
 
-        #     general_data = f'{color}{building.name}§0\n{"=" * 18}\n'
-        #     general_data += f'Workers: {color}{len(building.workers)}/{building.properties.workers}§0\n'
-        #     general_data += f'Beds: {color}{len(building.inhabitants)}/{building.properties.number_of_beds}§0\n'
-        #     general_data += f'Food: {color}+{building.properties.food_production}§0'
-        #     book_data = toolbox.writeBook(f'{general_data}\n\n' + '\n\n'.join(building.history),
-        #                                   title=f'Year {self.current_year}\'s report',
-        #                                   author='Settlement Construction Community (SCC)')
-        #     lectern_list = building.blocks.filter('lectern')
+        # general_data = f'{color}{building.name}§0\n{"=" * 18}\n'
+        # general_data += f'Workers: {color}{len(building.workers)}/{building.properties.workers}§0\n'
+        # general_data += f'Beds: {color}{len(building.inhabitants)}/{building.properties.number_of_beds}§0\n'
+        # general_data += f'Food: {color}+{building.properties.food_production}§0'
+        # # book_data = toolbox.writeBook(f'{general_data}\n\n' + '\n\n'.join(building.history),
+        # #                               title=f'Year {year}\'s report',
+        # #                               author='Settlement Construction Community (SCC)')
+        # book_data = BookMaker(f'{general_data}\n\n' + '\n\n'.join(building.history),
+        #                         title=f'Year {year}\'s report',
+        #                         author='Settlement Construction Community (SCC)').write_book()
+        # lectern_list = building.blocks.filter('lectern')
 
         #     interface.sendBlocks()
 
@@ -266,45 +123,13 @@
         #         interface.placeBlock(*lectern.coordinates, 'air')
         #         toolbox.placeLectern(*lectern.coordinates, book_data, facing=lectern.properties['facing'])
 
-        # # make a book
+        # make a book
         # book_data = toolbox.writeBook('\n\n'.join(self.history), title='City history', author='The Mayor')
-        # lectern_list = self.settlements.buildings[0].blocks.filter('lectern')
+        # book_data = BookMaker('\n\n'.join(self.history), title='City history', author='The Mayor').write_book()
+        # lectern_list = self.city.buildings[0].blocks.filter('lectern')
         # if len(lectern_list):
         #     lectern: Block = lectern_list[0]
         #     toolbox.placeLectern(*lectern.coordinates, book_data, facing=lectern.properties['facing'])
-=======
-        # History of buildings
-        for building in self.city.buildings[1:]:
-            colors = ('§6', '§7', '§9', '§a', '§b', '§c', '§d')
-            color = random.choice(colors)
-
-            general_data = f'{color}{building.name}§0\n{"=" * 18}\n'
-            general_data += f'Workers: {color}{len(building.workers)}/{building.properties.workers}§0\n'
-            general_data += f'Beds: {color}{len(building.inhabitants)}/{building.properties.number_of_beds}§0\n'
-            general_data += f'Food: {color}+{building.properties.food_production}§0'
-            # book_data = toolbox.writeBook(f'{general_data}\n\n' + '\n\n'.join(building.history),
-            #                               title=f'Year {year}\'s report',
-            #                               author='Settlement Construction Community (SCC)')
-            book_data = BookMaker(f'{general_data}\n\n' + '\n\n'.join(building.history),
-                                  title=f'Year {year}\'s report',
-                                  author='Settlement Construction Community (SCC)').write_book()
-            lectern_list = building.blocks.filter('lectern')
-
-            interface.sendBlocks()
-
-            if len(lectern_list):
-                lectern: Block = lectern_list[0]
-                interface.placeBlock(*lectern.coordinates, 'air')
-                toolbox.placeLectern(*lectern.coordinates, book_data, facing=lectern.properties['facing'])
-
-        # make a book
-        # book_data = toolbox.writeBook('\n\n'.join(self.history), title='City history', author='The Mayor')
-        book_data = BookMaker('\n\n'.join(self.history), title='City history', author='The Mayor').write_book()
-        lectern_list = self.city.buildings[0].blocks.filter('lectern')
-        if len(lectern_list):
-            lectern: Block = lectern_list[0]
-            toolbox.placeLectern(*lectern.coordinates, book_data, facing=lectern.properties['facing'])
->>>>>>> beed9ad1
 
         interface.setBuffering(True)
         interface.sendBlocks()
