--- conflicted
+++ resolved
@@ -116,13 +116,8 @@
         event = get_event(self.current_year)
 
         if event is not None:  # TODO do something with the history
-<<<<<<< HEAD
-            chronicle = event.resolve(settlement)
+            chronicle = event.resolve(settlement, self.current_year)
             settlement.city_history.append(chronicle)
-=======
-            chronicle = event.resolve(settlement, self.current_year)
-            self.history.append(chronicle)
->>>>>>> ab8d69a6
 
         settlement.update(self.current_year)
         view.display_settlement(settlement)