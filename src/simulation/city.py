--- conflicted
+++ resolved
@@ -1,8 +1,5 @@
-<<<<<<< HEAD
-=======
 from gdpc import interface as INTERFACE
 
->>>>>>> a7b61cb1
 import textwrap
 from typing import Counter
 
