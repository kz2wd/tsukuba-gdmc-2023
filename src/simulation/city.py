<<<<<<< HEAD

from gdpc import interface as INTERFACE
=======
import textwrap
from typing import Counter

import networkx as nx
>>>>>>> b720f510

from src.plots.plot import Plot
from src.simulation.buildings.building import Building
from src.utils.coordinates import Coordinates
from src.utils.criteria import Criteria


class City:
    def __init__(self, plot):
        self.plot = plot
        self.buildings: list[Building] = []
        self.professions = {}
        self.population = 5
        self.productivity = 5
        self.food_available = 5

<<<<<<< HEAD
    def add_building(self, building: Building, coord: Coordinates, rotation: int):
        padding = 3
        structure = building.structure
        size = structure.get_size(rotation)
        plot = Plot(*coord, size=size)

        building.plot = plot

        area_with_padding = BlockList(
            list(map(lambda coord: self.plot.get_blocks(Criteria.MOTION_BLOCKING_NO_LEAVES).find(coord),
                     filter(lambda coord: coord in self.plot, plot.surface(padding)))))
        plot.remove_trees(area_with_padding)

=======
        self.graph = nx.Graph()
        self.roads: list[Coordinates] = list()

        for block in self.plot.get_blocks(Criteria.MOTION_BLOCKING_NO_TREES):
            self.graph.add_node(block.coordinates)

        for coordinates in self.graph.nodes.keys():
            for coord in coordinates.neighbours():
                if coord in self.graph.nodes.keys():
                    self.graph.add_edge(coordinates, coord)

    def add_building(self, building: Building, plot: Plot, rotation: int) -> None:
        """Add a new building to the current city"""
>>>>>>> b720f510
        plot.build_foundation()

        building.build(plot, rotation)
        self.buildings.append(building)

<<<<<<< HEAD
        coordinates = plot.start

        if len(self.buildings) > 1:
            print(f'building road from {self.buildings[0]} to {self.buildings[1]}')
            # start = self.buildings[0].structure.entrance if self.buildings[0].structure.entrance is not None else self.buildings[0].plot.start
            # end = self.buildings[-1].structure.entrance if self.buildings[-1].structure.entrance is not None else self.buildings[-1].plot.start
            start = self.buildings[0].plot.start
            end = self.buildings[-1].plot.start
            self.plot.build_road(start, end)

=======
    def closest_coordinates(self, coordinates: Coordinates):
        """"""
        if len(self.roads) == 1:
            return self.roads[0]

        closest_coord = self.roads[0]
        min_distance = coordinates.distance(closest_coord)
        for coord in self.roads[1:]:
            if distance := coordinates.distance(coord) < min_distance:
                closest_coord = coord
                min_distance = distance

        return closest_coord
>>>>>>> b720f510

    @property
    def number_of_beds(self) -> int:
        """Return the number of beds in the city"""
        return sum(building.properties.number_of_beds for building in self.buildings)

    @property
    def work_production(self) -> int:
        return sum(building.properties.work_production for building in self.buildings)

    @property
    def food_production(self):
        return sum(building.properties.food_production for building in self.buildings)

    def update(self):
        self.productivity = max(0, min(self.work_production, self.population))
        self.food_available += self.food_production

        # Increase population if enough food
        if self.food_available >= self.population:
            self.food_available -= self.population

            if self.number_of_beds >= self.population:
                max_children_amount = min(int(self.population // 2), self.number_of_beds - self.population)

                # add extra value if you don't want to go out of food immediately
                food_for_children = self.food_available - self.population
                self.population += max(0, min(food_for_children, max_children_amount))

        # Decrease population else
        else:
            # Feed with the remaining food and compute the missing food
            self.food_available -= self.population
            # Remove extra population
            self.population += self.food_available
            # reset food
            self.food_available = 0

    def display(self) -> None:
        print(f'population: {self.population}/{self.number_of_beds}')
        print(f'Food : {self.food_available} (since last year: +{self.food_production})')
        print(f'Work : {self.productivity} (since last year: +{max(0, min(self.work_production, self.population))})')
        print(f'\nBuildings ({len(self.buildings)}) :')

        counter = Counter(self.buildings)
        buildings = "\n   ".join(textwrap.wrap(
            ", ".join([f"{building}: {value}" for building, value in counter.items()])))
        print(f'\n   {buildings}')<|MERGE_RESOLUTION|>--- conflicted
+++ resolved
@@ -1,13 +1,13 @@
-<<<<<<< HEAD
+
 
 from gdpc import interface as INTERFACE
-=======
+
 import textwrap
 from typing import Counter
 
 import networkx as nx
->>>>>>> b720f510
 
+from src.blocks.collections.block_list import BlockList
 from src.plots.plot import Plot
 from src.simulation.buildings.building import Building
 from src.utils.coordinates import Coordinates
@@ -23,42 +23,18 @@
         self.productivity = 5
         self.food_available = 5
 
-<<<<<<< HEAD
-    def add_building(self, building: Building, coord: Coordinates, rotation: int):
-        padding = 3
-        structure = building.structure
-        size = structure.get_size(rotation)
-        plot = Plot(*coord, size=size)
-
-        building.plot = plot
+    def add_building(self, building: Building, plot: Plot, rotation: int) -> None:
+        """Add a new building to the current city"""
 
         area_with_padding = BlockList(
             list(map(lambda coord: self.plot.get_blocks(Criteria.MOTION_BLOCKING_NO_LEAVES).find(coord),
-                     filter(lambda coord: coord in self.plot, plot.surface(padding)))))
+                     filter(lambda coord: coord in self.plot, plot.surface(3)))))
         plot.remove_trees(area_with_padding)
 
-=======
-        self.graph = nx.Graph()
-        self.roads: list[Coordinates] = list()
-
-        for block in self.plot.get_blocks(Criteria.MOTION_BLOCKING_NO_TREES):
-            self.graph.add_node(block.coordinates)
-
-        for coordinates in self.graph.nodes.keys():
-            for coord in coordinates.neighbours():
-                if coord in self.graph.nodes.keys():
-                    self.graph.add_edge(coordinates, coord)
-
-    def add_building(self, building: Building, plot: Plot, rotation: int) -> None:
-        """Add a new building to the current city"""
->>>>>>> b720f510
         plot.build_foundation()
 
         building.build(plot, rotation)
         self.buildings.append(building)
-
-<<<<<<< HEAD
-        coordinates = plot.start
 
         if len(self.buildings) > 1:
             print(f'building road from {self.buildings[0]} to {self.buildings[1]}')
@@ -67,22 +43,6 @@
             start = self.buildings[0].plot.start
             end = self.buildings[-1].plot.start
             self.plot.build_road(start, end)
-
-=======
-    def closest_coordinates(self, coordinates: Coordinates):
-        """"""
-        if len(self.roads) == 1:
-            return self.roads[0]
-
-        closest_coord = self.roads[0]
-        min_distance = coordinates.distance(closest_coord)
-        for coord in self.roads[1:]:
-            if distance := coordinates.distance(coord) < min_distance:
-                closest_coord = coord
-                min_distance = distance
-
-        return closest_coord
->>>>>>> b720f510
 
     @property
     def number_of_beds(self) -> int:
