--- conflicted
+++ resolved
@@ -56,13 +56,8 @@
 
 def get_build_area(auto_build_area: bool = False) -> BuildArea:
     """Get the BUILD_AREA"""
-<<<<<<< HEAD
-    x1, y1, z1, x2, y2, z2 = interface.requestPlayerArea(250, 250) if auto_build_area else interface.requestBuildArea()
-    return BuildArea(Coordinates(x1, y1, z1), Coordinates(x2, y2, z2))
-=======
     x1, y1, z1, x2, y2, z2 = INTERFACE.requestPlayerArea(250, 250) if auto_build_area else INTERFACE.requestBuildArea()
     return BuildArea(Coordinates(x1, y1, z1), Coordinates(x2, y2, z2)).max_size(250)  # Prevent from huge size input
->>>>>>> b39c5e02
 
 
 def get_world_slice() -> WorldSlice | None:
