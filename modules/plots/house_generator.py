# Class utility is only to load modules 1 time and store them
# Should be a singleton so
import random
from functools import reduce
from typing import List
from typing import Tuple

from gdpc import geometry
from gdpc import geometry as GEO
from gdpc import interface as INTF

<<<<<<< HEAD
from gdpc import geometry

from modules.plots.plot import Plot
=======
from modules.blocks.structure import Structure
from modules.plots.construction_plot import ConstructionPlot
>>>>>>> 97f6ea4a
from modules.utils.coordinates import Coordinates
from modules.utils.direction import Direction


class HouseGenerator:
    def __init__(self):
        self.walls: dict[tuple, list[Structure]] = dict()
        self.walls[(2, 2)] = [Structure.parse_nbt_file('modules/walls/wall_2x1_plain_a')]
        self.walls[(3, 2)] = [Structure.parse_nbt_file('modules/walls/wall_3x2_plain_a')]
        self.walls[(4, 2)] = [Structure.parse_nbt_file('modules/walls/wall_4x2_plain_a')]
        self.walls[(5, 2)] = [Structure.parse_nbt_file('modules/walls/wall_5x2_window_a')]
        self.walls[(6, 2)] = [Structure.parse_nbt_file('modules/walls/wall_6x2_window_a')]
        self.walls[(7, 2)] = [Structure.parse_nbt_file('modules/walls/wall_7x2_window_a')]

        self.corners: dict[tuple, list[Structure]] = dict()
        self.corners[(2, 2)] = [Structure.parse_nbt_file('modules/corners/corner_2x2_plain_a')]
        self.corners[(3, 3)] = [Structure.parse_nbt_file('modules/corners/corner_3x3_plain_a')]
        self.corners[(4, 4)] = [Structure.parse_nbt_file('modules/corners/corner_4x4_plain_a')]



    # Could be a function in construction plot ?
    def build_house(self, storey_amount: int, profession: str, construction_plot: Plot):

        size = construction_plot.size
        short_side = min(size)
        # At the moment, only one outline width, might change in the future
        outline_width = 2

        # Let's say minimal house indoor size is 3x3
        min_indoor_size = 3
        # If there is a profession, we need 5x5 to fit the profession module
        if profession != 'none':
            min_indoor_size = 5


        # Check validity
        min_house_size = min_indoor_size + 2 * outline_width
        if short_side < min_house_size:
            raise Exception(f'Not enough space ({size}) ! (min : {min_house_size})')


        # define corners size

        # Define this depending on available corners modules sizes
        max_available_corner_size = 4

        max_corner_size = (short_side - min_indoor_size) // 2
        max_corner_size = min(max_corner_size, max_available_corner_size)
        corner_size = random.randint(outline_width, max_corner_size)


        # define wall sequence
        # explanation of length_needed
        # + 2 because of each corners having one intersecting point with the wall
        """Long explanation for the + 2
        our pattern joins elements (corners/walls) by having on all of them the same extremities and superposing them.

        So, for example, a wall of size 4 has : [extremity , block , block , extremity]
        and if we add another wall of size 4 we obtain : [extremity , block , block , extremity , block , block , extremity]
        which would be a wall of size 7

        Since our corners make up for 2 intersections, we add + 2 to the length needed
        """
        if size[0] != size[1]:
            sides = []
            for side in size:
                length_needed = side - (2 * corner_size) + 2
                sides.append((side, self.get_wall_sequence(length_needed)))
        else:
            length_needed = size[0] - (2 * corner_size) + 2
            wall_sq = self.get_wall_sequence(length_needed)
            sides = [(size[0], wall_sq), (size[1], wall_sq)]


        construction_plot.build_foundation(construction_plot.build_start.y)

        print(f'wall sequence : {sides[0][1]}')

        # first side
        x_shift = 0

        for b in random.choice(self.corners[(corner_size, corner_size)]).get_blocks_for(construction_plot):

            INTF.placeBlock(*b.coordinates.shift(x_shift, 1, 0), b.name)
        x_shift += corner_size - 1

        for wall in sides[0][1]:
            for b in random.choice(self.walls[(wall, outline_width)]).get_blocks_for(construction_plot):

                INTF.placeBlock(*b.coordinates.shift(x_shift, 1, 0), b.name)
            x_shift += wall - 1


        z_shift = 0
        for b in random.choice(self.corners[(corner_size, corner_size)]).get_blocks_for(construction_plot):
            INTF.placeBlock(*b.coordinates.shift(0, 1, z_shift), b.name)
        z_shift += corner_size - 1

        for wall in sides[1][1]:
            for b in random.choice(self.walls[(wall, outline_width)]).get_blocks_for(construction_plot):
                INTF.placeBlock(*b.coordinates.shift(0, 1, z_shift), b.name)
            z_shift += wall - 1





    @staticmethod
    def get_wall_sequence(length_needed: int):
        """Return a wall sequence for a needed length"""

        # Defined by modules
        max_available_wall = 7
        min_available_wall = 2
        even_walls = [2, 4, 6]
        odd_walls = [3, 5, 7]
        all_walls = even_walls + odd_walls

        wall_sequence = []
        # We divide the length needed by 2 because we want our wall sequence to be symmetrical
        # So we make a distinction between odd and even length_needed
        if length_needed % 2 == 0:
            length_needed //= 2
            filtered_walls = list(filter(lambda w: w <= length_needed, even_walls))
            middle_wall = random.choices(*HouseGenerator.generate_values_and_weights(filtered_walls), k=1)[0]

        else:
            length_needed //= 2
            filtered_walls = list(filter(lambda w: w <= length_needed, odd_walls))
            middle_wall = random.choices(*HouseGenerator.generate_values_and_weights(filtered_walls), k=1)[0]
        length_needed -= (middle_wall // 2)

        # Now for the remaining length
        while length_needed > 0:
            filtered_walls = list(filter(lambda w: w <= length_needed + 1, all_walls))
            chose_wall = random.choices(*HouseGenerator.generate_values_and_weights(filtered_walls), k=1)[0]
            # - 1 because of superposition point
            length_needed -= (chose_wall - 1)
            wall_sequence.append(chose_wall)

        random.shuffle(wall_sequence)
        wall_sequence = wall_sequence + [middle_wall] + wall_sequence[::-1]

        return wall_sequence

    @staticmethod
    def generate_values_and_weights(values: List, pow_factor: int = 3):
        values.sort()
        powered_values = sorted(map(lambda v: v ** pow_factor, values))
        values_sum = sum(powered_values)
        weights = sorted(map(lambda v: v / values_sum, powered_values))
        return values, weights



if __name__ == "__main__":
    print("TESTING HOUSE GENERATOR")


    print(Direction.EAST.get_rotated_direction(90))

    # print('rotation coordinate test')
    #
    # center = Coordinates(10, 0, 0)
    #
    # point = Coordinates(1000, 0, 3000)
    #
    # print(point)
    # print(point.rotate(270, center))

    # print("wall sequence test")
    #
    # values = list(range(8, 20))
    #
    # for v in values:
    #     for i in range(5):
    #         print(f'{v} : {HouseGenerator.get_wall_sequence(v)}')
    #     print()<|MERGE_RESOLUTION|>--- conflicted
+++ resolved
@@ -9,14 +9,9 @@
 from gdpc import geometry as GEO
 from gdpc import interface as INTF
 
-<<<<<<< HEAD
 from gdpc import geometry
 
 from modules.plots.plot import Plot
-=======
-from modules.blocks.structure import Structure
-from modules.plots.construction_plot import ConstructionPlot
->>>>>>> 97f6ea4a
 from modules.utils.coordinates import Coordinates
 from modules.utils.direction import Direction
 
