--- conflicted
+++ resolved
@@ -17,14 +17,8 @@
 
     surface = build_area.get_blocks(Criteria.MOTION_BLOCKING_NO_LEAVES)
 
-<<<<<<< HEAD
     building_materials = dict()
     logs = surface.filter(pattern='_log')
-=======
-    INTF.setBuffering(True)
-    INTF.placeBlockFlags(doBlockUpdates=True, customFlags='0100011')
-    INTF.runCommand('gamerule randomTickSpeed 200')
->>>>>>> 398357d2
 
     try:
         # Retrieve the default build area
