from __future__ import annotations

import random
import time
from typing import Dict

from gdpc import toolbox as TB
from gdpc import interface as INTF
from gdpc import geometry as GEO

from build_area import Plot
from construction_plot import ConstructionPlot, build_simple_house

from utils.coordinates import Coordinates


def get_most_used_block_of_type(block_type: str, blocks: Dict[str, int]) -> str | None:
    """Return the block of the given type most represented in the given frequency dict"""
    iterator = filter(lambda k: block_type in k, blocks.keys())
    dicti = {key: blocks[key] for key in list(iterator)}

    if not dicti:
        return None

    return max(dicti, key=dicti.get)


def test_areas():

    plot1 = Plot(Coordinates(10, 0, 10), Coordinates(110, 255, 35))
    plot2 = Plot(Coordinates(10, 0, 40), Coordinates(110, 255, 75))
    plot3 = Plot(Coordinates(10, 0, 80), Coordinates(110, 255, 105))

    plot1.visualize()

    plot2.remove_trees()

    plot3.remove_trees()
    plot3.visualize('orange_stained_glass')


if __name__ == '__main__':

    INTF.setBuffering(True)

    try:

        # Retrieve the default build area
        build_area = Plot.get_build_area()
<<<<<<< HEAD
        build_area.visualize()
=======
>>>>>>> cb6dd5c8

        command = f"tp @a {build_area.start.x} 110 {build_area.start.z}"
        INTF.runCommand(command)
        print(f'/{command}')

        # build_area.get_blocks_at_surface('MOTION_BLOCKING')

        # build_area.get_block_usage()

        build_area.remove_trees()
        build_area.visualize()

        construction_area_1 = ConstructionPlot(x=10, z=10, size=(50, 50))

        construction_area_1.remove_trees()
        construction_area_1.visualize(block='orange_stained_glass')

        # get_most_used_block_of_type("log", )

        for i in range(5):
            iter_start = time.time()
            house_size = random.randint(5, 20), random.randint(4, 15), random.randint(5, 20)
            house_area = (house_size[0], house_size[1])
            house_construction_coord = construction_area_1.get_construction_spot(house_area)

            build_simple_house("oak_planks", house_construction_coord, house_size)
            construction_area_1.occupy_area(house_construction_coord, house_area, 3)

            print(f"Placed house of size {house_size} at {house_construction_coord} in {time.time() - iter_start:.2f}s")

        INTF.sendBlocks()
        print("Done!")

    except KeyboardInterrupt:   # useful for aborting a run-away program
        print("Pressed Ctrl-C to kill program.")<|MERGE_RESOLUTION|>--- conflicted
+++ resolved
@@ -47,10 +47,7 @@
 
         # Retrieve the default build area
         build_area = Plot.get_build_area()
-<<<<<<< HEAD
         build_area.visualize()
-=======
->>>>>>> cb6dd5c8
 
         command = f"tp @a {build_area.start.x} 110 {build_area.start.z}"
         INTF.runCommand(command)
