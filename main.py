--- conflicted
+++ resolved
@@ -11,95 +11,17 @@
 import launch_env
 
 from modules.plots.plot import Plot
-<<<<<<< HEAD
-from modules.plots import construction_plot
-from modules.plots.suburb_plot import SuburbPlot
-
-from modules.blocks.block import Block
-
-from modules.utils.criteria import Criteria
-from modules.blocks.structure import Structure
-from modules.utils.simulation import Simulation
+from modules.simulation.simulation import Simulation
 
 
-def launch_default():
-    build_area = Plot.get_build_area()
-    command = f"tp @a {build_area.start.x + 50} 110 {build_area.start.z + 50}"
-    INTF.runCommand(command)
-    print(f'=> /{command}')
+if __name__ == '__main__':
 
     surface = build_area.get_blocks(Criteria.MOTION_BLOCKING_NO_LEAVES)
 
     building_materials = dict()
     logs = surface.filter(pattern='_log')
 
-    if logs:
-        most_used_wood = Block.trim_name(logs.most_common, '_log')
-        print(f'=> Most used wood: {most_used_wood}')
-
-        building_materials['oak'] = most_used_wood
-        building_materials['spruce'] = most_used_wood
-        building_materials['birch'] = most_used_wood
-    else:
-        if 'sand' in surface.most_common:
-            print("Selected sand palette")
-
-            building_materials['cobblestone'] = 'red_sandstone'
-            building_materials['oak_planks'] = 'sandstone'
-            building_materials['oak_stairs'] = 'sandstone_stairs'
-            building_materials['birch_stairs'] = 'sandstone_stairs'
-    # Move this somewhere else
-    structures = dict()
-    structures['house1'] = Structure.parse_nbt_file('house1')
-    structures['house2'] = Structure.parse_nbt_file('house2')
-    structures['house3'] = Structure.parse_nbt_file('house3')
-
-    suburb = SuburbPlot(x=25 + build_area.start.x, z=25 + build_area.start.z, size=(100, 100))
-    suburb.remove_trees()
-    houses = [structures['house1'], structures['house2'], structures['house3']]
-
-    #  Move the following code into a method in SuburbPlot
-    for i in range(15):
-        iter_start = time.time()
-
-        house = random.choice(houses)
-
-        rotations = [0, 90, 180, 270]
-        rotation = random.choice(rotations)
-        area = house.get_area(rotation)
-
-        construction_plot = suburb.get_construction_plot(area)
-
-        if construction_plot:
-            construction_plot.build(house, materials=building_materials, rotation=rotation)
-            print(
-                f'\n=> Built structure {house.name} of size {house.size} at {construction_plot.build_start} in {time.time() - iter_start: .2f}s\n')
-        else:
-            print(f'=> Unable to find construction area for structure with size {house.size}')
-
-
-def test_simu():
-    build_area = Plot.get_build_area()
-    simu = Simulation(build_area)
-    simu.start()
-=======
-from modules.simulation.simulation import Simulation
->>>>>>> 032ee3e7
-
-
-if __name__ == '__main__':
-
-    if 'd' in sys.argv or 'D' in sys.argv or 'debug' in sys.argv or 'DEBUG' in sys.argv:
-        launch_env.DEBUG = True
-
-    INTF.setBuffering(True)
-    INTF.placeBlockFlags(doBlockUpdates=True, customFlags='0100011')
-
     try:
-<<<<<<< HEAD
-
-        test_simu()
-=======
         os.system('clear')
 
         # Retrieve the default build area
@@ -164,7 +86,6 @@
         #             f'\n=> Built structure {house.name} of size {house.size} at {construction_plot.build_start} in {time.time() - iter_start: .2f}s\n')
         #     else:
         #         print(f'=> Unable to find construction area for structure with size {house.size}')
->>>>>>> 032ee3e7
 
     except KeyboardInterrupt:   # useful for aborting a run-away program
         print("Pressed Ctrl-C to kill program.")