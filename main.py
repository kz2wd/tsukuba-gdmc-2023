--- conflicted
+++ resolved
@@ -7,21 +7,11 @@
 import env
 from modules.blocks.block import Block
 from modules.plots.plot import Plot
-<<<<<<< HEAD
 from modules.utils import simulation
 from modules.utils.loader import BUILD_AREA
 
 from modules.utils.criteria import Criteria
 from modules.utils.simulation import Simulation, DecisionMaker, HumanPlayer, SmartDecisionMaker
-
-def create_simulation() -> None:
-    """"""
-=======
-from modules.simulation.simulation import Simulation
-from modules.utils.criteria import Criteria
-from modules.utils.loader import BUILD_AREA
->>>>>>> 97f6ea4a
-
 
 @click.command()
 @click.option('-t', '--tick-speed', default=200, type=int, show_default=True, help='Set the number of entities checked at each tick')
@@ -52,15 +42,12 @@
 
     INTF.runCommand(f'tp @a {build_area.start.x} 110 {build_area.start.z}')
 
-<<<<<<< HEAD
+    # find_building_materials(build_area)
+    # simulation.start()
     # simu = Simulation(build_area, 1, 1, 1, HumanPlayer())
     simu = Simulation(build_area, 1, 1, 1, SmartDecisionMaker(build_area), duration=100)
     # simu = Simulation(build_area, 1, 1, 1, DecisionMaker())
     simu.start()
-=======
-    find_building_materials(build_area)
-    simulation.start()
->>>>>>> 97f6ea4a
 
     INTF.runCommand('gamerule randomTickSpeed 3')
     INTF.runCommand('gamerule doEntityDrops true')
