--- conflicted
+++ resolved
@@ -1,11 +1,6 @@
 from __future__ import annotations
 
-<<<<<<< HEAD
 
-=======
-import time
-import random
->>>>>>> 4824a825
 from typing import Dict
 
 
@@ -45,101 +40,6 @@
     return surface_blocks
 
 
-<<<<<<< HEAD
-=======
-def get_best_area(heightmap, coords, center, occupied_coord, size, speed=4, roof=200):
-
-    # Init best score, the lower the better, so we put it quite big at the start (normal scores should stay lower than 1000)
-    best_score = 100_000_000
-    best_coord = coords[0]
-
-    # Speed factor will make it only iterate over "len(heightmap) / speed" coords
-    for coord in coords[::speed]:
-        score = get_score(coord, center, heightmap, occupied_coord, size, roof)
-
-        if score < best_score:
-            best_score = score
-            best_coord = coord
-
-    return best_coord
-
-
-def get_score(coord, center, heightmap, occupied_coord, size, roof):
-    height, width = size
-    x, z = coord
-    coord_high = heightmap[coord]
-
-    # We don't want to be too high in the sky
-    if coord_high > roof:
-        return 100_000_000
-
-    # apply bonus to score depending on the distance to the 'center'
-    score = distance(coord, center) * .1
-    # Score = sum of difference between the first point's altitude and the other
-    for i in range(height):
-        for j in range(width):
-            try:
-                current = (x + i, z + j)
-                if current in occupied_coord:
-                    # Bad luck I guess :3
-                    return 100_000_000
-                score += abs(coord_high - heightmap[current])
-            except IndexError:
-                # Out of bound :3
-                return 100_000_000
-
-    return score
-
-
-# Manhattan, you can tweak it later if you want
-def distance(a, b):
-    return abs(a[0] - b[0]) + abs(a[1] - b[1])
-
-
-def build_simple_house(main_bloc, start: tuple[int, int, int], size: tuple[int, int, int]):
-    # Todo : finish the simple houses
-    # body
-    GEO.placeCuboid(start[0], start[1], start[2], start[0] + size[0] - 1, start[1] + size[1] - 1, start[2] + size[2] - 1,
-                    main_bloc, hollow=True)
-    INTF.sendBlocks()
-    # Todo : add direction
-    # Door
-    INTF.placeBlock(start[0] + size[0] // 2,
-                    start[1] + 1, start[2], "oak_door")
-    INTF.placeBlock(start[0] + size[0] // 2, start[1] +
-                    2, start[2], "oak_door[half=upper]")
-
-
-def place_houses(main_block):
-    occupied_spots = set()
-    h_map = WORLDSLICE.heightmaps['MOTION_BLOCKING_NO_LEAVES']
-    OFFSETX = ENDX - STARTX
-    OFFSETZ = ENDZ - STARTZ
-    center = (OFFSETX // 2, OFFSETZ // 2)
-    coords_indices = [(x, z) for x in range(OFFSETX) for z in range(OFFSETZ)]
-    house_padding = 2
-
-    for i in range(20):
-        iter_start = time.time()
-        build_size = random.randint(5, 20), random.randint(
-            4, 15), random.randint(5, 20)
-
-        speed_factor = max(build_size) // 5
-        best = get_best_area(h_map, coords_indices, center, occupied_spots,
-                             (build_size[0], build_size[2]), speed=speed_factor)
-        best = (best[0] + STARTX, best[1] + STARTZ)
-
-        house_start = (best[0], h_map[best], best[1])
-
-        for x in range(-house_padding, build_size[0] + house_padding):
-            for z in range(-house_padding, build_size[2] + house_padding):
-                occupied_spots.add((house_start[0] + x, house_start[2] + z))
-
-        build_simple_house(main_block, house_start, build_size)
-        print(
-            f"Placed house of size {build_size} at {best} in {time.time() - iter_start:.2f}s with speed {speed_factor}")
-
->>>>>>> 4824a825
 
 if __name__ == '__main__':
     # NOTE: It is a good idea to keep this bit of the code as simple as
